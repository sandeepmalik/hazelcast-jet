--- conflicted
+++ resolved
@@ -45,11 +45,7 @@
                         <xs:all>
                             <xs:element name="queue-size" type="positive-int" minOccurs="0"/>
                             <xs:element name="packet-size-limit" type="positive-int" minOccurs="0"/>
-<<<<<<< HEAD
-                            <xs:element name="outbox-limit" type="positive-int" minOccurs="0"/>
-=======
                             <xs:element name="outbox-capacity" type="positive-int" minOccurs="0"/>
->>>>>>> 90634f45
                             <xs:element name="receive-window-multiplier" type="positive-int" minOccurs="0"/>
                         </xs:all>
                     </xs:complexType>
