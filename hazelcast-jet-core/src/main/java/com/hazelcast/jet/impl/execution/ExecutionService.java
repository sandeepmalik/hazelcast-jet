/*
 * Copyright (c) 2008-2017, Hazelcast, Inc. All Rights Reserved.
 *
 * Licensed under the Apache License, Version 2.0 (the "License");
 * you may not use this file except in compliance with the License.
 * You may obtain a copy of the License at
 *
 * http://www.apache.org/licenses/LICENSE-2.0
 *
 * Unless required by applicable law or agreed to in writing, software
 * distributed under the License is distributed on an "AS IS" BASIS,
 * WITHOUT WARRANTIES OR CONDITIONS OF ANY KIND, either express or implied.
 * See the License for the specific language governing permissions and
 * limitations under the License.
 */

package com.hazelcast.jet.impl.execution;

import com.hazelcast.core.HazelcastInstance;
import com.hazelcast.jet.JetException;
import com.hazelcast.jet.impl.util.ProgressState;
import com.hazelcast.logging.ILogger;
import com.hazelcast.util.concurrent.BackoffIdleStrategy;
import com.hazelcast.util.concurrent.IdleStrategy;
import edu.umd.cs.findbugs.annotations.SuppressFBWarnings;

import javax.annotation.Nonnull;
import java.util.ArrayList;
import java.util.Arrays;
import java.util.List;
import java.util.Map;
import java.util.concurrent.CompletableFuture;
import java.util.concurrent.CompletionStage;
import java.util.concurrent.CopyOnWriteArrayList;
import java.util.concurrent.ExecutorService;
import java.util.concurrent.Future;
import java.util.concurrent.ThreadFactory;
import java.util.concurrent.atomic.AtomicInteger;
import java.util.concurrent.atomic.AtomicReference;
import java.util.concurrent.locks.LockSupport;
import java.util.function.Consumer;

import static java.lang.Thread.currentThread;
import static java.util.concurrent.Executors.newCachedThreadPool;
import static java.util.concurrent.TimeUnit.MICROSECONDS;
import static java.util.concurrent.TimeUnit.MILLISECONDS;
import static java.util.stream.Collectors.joining;
import static java.util.stream.Collectors.partitioningBy;
import static java.util.stream.Collectors.toList;

public class ExecutionService {

    static final IdleStrategy IDLER =
            new BackoffIdleStrategy(0, 0, MICROSECONDS.toNanos(1), MILLISECONDS.toNanos(1));

    private final ExecutorService blockingTaskletExecutor = newCachedThreadPool(new BlockingTaskThreadFactory());
    private final CooperativeWorker[] workers;
    private final Thread[] threads;
    private final String hzInstanceName;
    private final ILogger logger;

    public ExecutionService(HazelcastInstance hz, int threadCount) {
        this.hzInstanceName = hz.getName();
        this.workers = new CooperativeWorker[threadCount];
        this.threads = new Thread[threadCount];
        this.logger = hz.getLoggingService().getLogger(ExecutionService.class);
    }

    /**
     * @return instance of {@code java.util.concurrent.CompletableFuture}
     */
    public CompletionStage<Void> execute(
            @Nonnull List<? extends Tasklet> tasklets,
            @Nonnull Consumer<CompletionStage<Void>> doneCallback,
            @Nonnull ClassLoader jobClassLoader
    ) {
        ensureStillRunning();
        final JobFuture jobFuture = new JobFuture(tasklets.size(), doneCallback);
        try {
            final Map<Boolean, List<Tasklet>> byCooperation =
                    tasklets.stream().collect(partitioningBy(Tasklet::isCooperative));
            submitCooperativeTasklets(jobFuture, jobClassLoader, byCooperation.get(true));
            submitBlockingTasklets(jobFuture, jobClassLoader, byCooperation.get(false));
        } catch (Throwable t) {
            jobFuture.completeExceptionally(t);
            doneCallback.accept(jobFuture);
        }
        return jobFuture;
    }

    public void shutdown() {
        blockingTaskletExecutor.shutdown();
        synchronized (this) {
            for (CooperativeWorker worker : workers) {
                if (worker != null) {
                    worker.isShutdown = true;
                }
            }
        }
    }

    private void ensureStillRunning() {
        if (blockingTaskletExecutor.isShutdown()) {
            throw new IllegalStateException("Execution service was ordered to shut down");
        }
    }

    private void submitBlockingTasklets(JobFuture jobFuture, ClassLoader jobClassLoader, List<Tasklet> tasklets) {
        jobFuture.blockingFutures = tasklets.stream()
<<<<<<< HEAD
                                            .map(t -> new BlockingWorker(new TaskletTracker(t, jobFuture)))
=======
                                            .map(t -> new BlockingWorker(new TaskletTracker(t, jobFuture, jobClassLoader)))
>>>>>>> 24850e64
                                            .map(blockingTaskletExecutor::submit)
                                            .collect(toList());
    }

    private void submitCooperativeTasklets(JobFuture jobFuture, ClassLoader jobClassLoader, List<Tasklet> tasklets) {
        ensureThreadsStarted();
        final List<TaskletTracker>[] trackersByThread = new List[workers.length];
        Arrays.setAll(trackersByThread, i -> new ArrayList());
        int i = 0;
        for (Tasklet t : tasklets) {
            t.init(jobFuture);
            trackersByThread[i++ % trackersByThread.length].add(new TaskletTracker(t, jobFuture, jobClassLoader));
        }
        for (i = 0; i < trackersByThread.length; i++) {
            workers[i].trackers.addAll(trackersByThread[i]);
        }
        Arrays.stream(threads).forEach(LockSupport::unpark);
    }

    private synchronized void ensureThreadsStarted() {
        if (workers[0] != null) {
            return;
        }
        Arrays.setAll(workers, i -> new CooperativeWorker(workers));
        Arrays.setAll(threads, i -> new Thread(workers[i],
                String.format("hz.%s.jet.cooperative.thread-%d", hzInstanceName, i)));
        Arrays.stream(threads).forEach(Thread::start);
    }

    private String trackersToString() {
        return Arrays.stream(workers)
                     .flatMap(w -> w.trackers.stream())
                     .map(Object::toString)
                     .sorted()
                     .collect(joining("\n"))
                + "\n-----------------";
    }

    private final class BlockingWorker implements Runnable {
        private final TaskletTracker tracker;

        private BlockingWorker(TaskletTracker tracker) {
            this.tracker = tracker;
        }

        @Override
        public void run() {
            final ClassLoader clBackup = currentThread().getContextClassLoader();
            final Tasklet t = tracker.tasklet;
            currentThread().setContextClassLoader(tracker.jobClassLoader);
            try {
                t.init(tracker.jobFuture);
                long idleCount = 0;
                for (ProgressState result;
                     !(result = t.call()).isDone() && !tracker.jobFuture.isCompletedExceptionally();
                ) {
                    if (result.isMadeProgress()) {
                        idleCount = 0;
                    } else {
                        IDLER.idle(++idleCount);
                    }
                }
            } catch (Throwable e) {
                logger.warning("Exception in " + t, e);
                tracker.jobFuture.completeExceptionally(new JetException("Exception in " + t + ": " + e, e));
            } finally {
                currentThread().setContextClassLoader(clBackup);
                tracker.jobFuture.taskletDone();
            }
        }
    }

    private class CooperativeWorker implements Runnable {
        private final List<TaskletTracker> trackers;
        private final CooperativeWorker[] colleagues;
        private volatile boolean isShutdown;

        CooperativeWorker(CooperativeWorker[] colleagues) {
            this.colleagues = colleagues;
            this.trackers = new CopyOnWriteArrayList<>();
        }

        @Override
        public void run() {
            final Thread thread = currentThread();
            final ClassLoader clBackup = thread.getContextClassLoader();
            long idleCount = 0;
            while (!isShutdown) {
                boolean madeProgress = false;
                for (TaskletTracker t : trackers) {
                    final CooperativeWorker stealingWorker = t.stealingWorker.get();
                    if (stealingWorker != null) {
                        t.stealingWorker.set(null);
                        trackers.remove(t);
                        stealingWorker.trackers.add(t);
                        continue;
                    }
                    try {
                        thread.setContextClassLoader(t.jobClassLoader);
                        final ProgressState result = t.tasklet.call();
                        if (result.isDone()) {
                            dismissTasklet(t);
                        } else {
                            madeProgress |= result.isMadeProgress();
                        }
                    } catch (Throwable e) {
                        logger.warning("Exception in " + t.tasklet, e);
                        t.jobFuture.completeExceptionally(new JetException("Exception in " + t.tasklet + ": " + e, e));
                    }
                    if (t.jobFuture.isCompletedExceptionally()) {
                        dismissTasklet(t);
                    }
                }
                if (madeProgress) {
                    idleCount = 0;
                } else {
                    thread.setContextClassLoader(clBackup);
                    IDLER.idle(++idleCount);
                }
            }
            // Best-effort attempt to release all tasklets. A tasklet can still be added
            // to a dead worker through work stealing.
            trackers.clear();
        }

        private void dismissTasklet(TaskletTracker t) {
            t.jobFuture.taskletDone();
            trackers.remove(t);
            stealWork();
        }

        private void stealWork() {
            while (true) {
                // start with own tasklet list, try to find a longer one
                List<TaskletTracker> toStealFrom = trackers;
                for (CooperativeWorker w : colleagues) {
                    if (w.trackers.size() > toStealFrom.size()) {
                        toStealFrom = w.trackers;
                    }
                }
                // if we couldn't find a list longer by at least two, there's nothing to steal
                if (toStealFrom.size() < trackers.size() + 2) {
                    return;
                }
                // now we must find a task on this list which isn't already scheduled for moving
                for (TaskletTracker t : toStealFrom) {
                    if (t.stealingWorker.compareAndSet(null, this)) {
                        return;
                    }
                }
            }
        }
    }

    private static final class TaskletTracker {
        final Tasklet tasklet;
        final JobFuture jobFuture;
        final ClassLoader jobClassLoader;
        final AtomicReference<CooperativeWorker> stealingWorker = new AtomicReference<>();

        TaskletTracker(Tasklet tasklet, JobFuture jobFuture, ClassLoader jobClassLoader) {
            this.tasklet = tasklet;
            this.jobFuture = jobFuture;
            this.jobClassLoader = jobClassLoader;
        }

        @Override
        public String toString() {
            return "Tracking " + tasklet;
        }
    }

    private final class BlockingTaskThreadFactory implements ThreadFactory {
        private final AtomicInteger seq = new AtomicInteger();

        @Override
        public Thread newThread(@Nonnull Runnable r) {
            return new Thread(r,
                    String.format("hz.%s.jet.blocking.thread-%d", hzInstanceName, seq.getAndIncrement()));
        }
    }

    private static final class JobFuture extends CompletableFuture<Void> {

        private final AtomicInteger completionLatch;
        private final Consumer<CompletionStage<Void>> doneCallback;
        private List<Future> blockingFutures;

        JobFuture(int taskletCount, Consumer<CompletionStage<Void>> doneCallback) {
            this.doneCallback = doneCallback;
            this.completionLatch = new AtomicInteger(taskletCount);
        }

        @Override
        public boolean cancel(boolean mayInterruptIfRunning) {
            boolean cancelled = super.cancel(mayInterruptIfRunning);
            if (cancelled) {
                blockingFutures.forEach(f -> f.cancel(true)); // CompletableFuture.cancel ignores the flag
            }
            return cancelled;
        }

        @SuppressFBWarnings(value = "NP_NONNULL_PARAM_VIOLATION", justification = "CompletableFuture<Void>")
        private void taskletDone() {
            if (completionLatch.decrementAndGet() == 0) {
                complete(null);
                if (doneCallback != null) {
                    doneCallback.accept(this);
                }
            }
        }
    }
}<|MERGE_RESOLUTION|>--- conflicted
+++ resolved
@@ -106,14 +106,11 @@
     }
 
     private void submitBlockingTasklets(JobFuture jobFuture, ClassLoader jobClassLoader, List<Tasklet> tasklets) {
-        jobFuture.blockingFutures = tasklets.stream()
-<<<<<<< HEAD
-                                            .map(t -> new BlockingWorker(new TaskletTracker(t, jobFuture)))
-=======
-                                            .map(t -> new BlockingWorker(new TaskletTracker(t, jobFuture, jobClassLoader)))
->>>>>>> 24850e64
-                                            .map(blockingTaskletExecutor::submit)
-                                            .collect(toList());
+        jobFuture.blockingFutures = tasklets
+                .stream()
+                .map(t -> new BlockingWorker(new TaskletTracker(t, jobFuture, jobClassLoader)))
+                .map(blockingTaskletExecutor::submit)
+                .collect(toList());
     }
 
     private void submitCooperativeTasklets(JobFuture jobFuture, ClassLoader jobClassLoader, List<Tasklet> tasklets) {
