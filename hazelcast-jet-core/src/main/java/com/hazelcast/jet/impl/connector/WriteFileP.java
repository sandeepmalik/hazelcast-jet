--- conflicted
+++ resolved
@@ -34,7 +34,7 @@
 import static com.hazelcast.jet.impl.util.Util.uncheckRun;
 
 /**
- * @see com.hazelcast.jet.Processors#writeFile(String, Charset, boolean, boolean)
+ * @see com.hazelcast.jet.Processors#writeFile(String, Charset, boolean)
  */
 public final class WriteFileP {
 
@@ -64,15 +64,7 @@
     static String createFileName(
             @Nonnull String fileNamePrefix, @Nullable String fileNameSuffix, String sAddress, int index
     ) {
-<<<<<<< HEAD
-        return fileNamePrefix + '-' + sAddress + '#' + index + fileNameSuffix;
-    }
-
-    static String sanitizeAddressForFilename(String str) {
-        return str.replace(':', '_');
-=======
         return String.format("%s_%s_%d%s", fileNamePrefix, sAddress, index, fileNameSuffix);
->>>>>>> 24850e64
     }
 
     private static BufferedWriter createBufferedWriter(String fileName, String charset, boolean append) {
