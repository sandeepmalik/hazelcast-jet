/*
 * Copyright (c) 2008-2017, Hazelcast, Inc. All Rights Reserved.
 *
 * Licensed under the Apache License, Version 2.0 (the "License");
 * you may not use this file except in compliance with the License.
 * You may obtain a copy of the License at
 *
 * http://www.apache.org/licenses/LICENSE-2.0
 *
 * Unless required by applicable law or agreed to in writing, software
 * distributed under the License is distributed on an "AS IS" BASIS,
 * WITHOUT WARRANTIES OR CONDITIONS OF ANY KIND, either express or implied.
 * See the License for the specific language governing permissions and
 * limitations under the License.
 */

package com.hazelcast.jet.impl.operation;

import com.hazelcast.jet.impl.JetService;

import java.util.concurrent.CompletionStage;

class ExecuteOperation extends AsyncExecutionOperation {

    private volatile CompletionStage<Void> executionFuture;

    ExecuteOperation(long executionId) {
        super(executionId);
    }

    private ExecuteOperation() {
        // for deserialization
    }

    @Override
    public void cancel() {
        if (executionFuture != null) {
            executionFuture.toCompletableFuture().cancel(true);
        }
    }

    @Override
    protected void doRun() throws Exception {
        JetService service = getService();
        getLogger().info("Start execution of plan for job " + executionId + " from caller " + getCallerAddress() + '.');
<<<<<<< HEAD
        executionFuture =
                service.getExecutionContext(executionId)
                       .execute(f -> f.handle((r, error) -> error != null ? error : null)
                                      .thenAccept((value) -> {
                                          getLogger().fine("Execution of plan for job " + executionId + " completed.");
                                          doSendResponse(value);
                                      }));
=======
        executionFuture = service
                .getExecutionContext(executionId)
                .execute(f -> f.handle((r, error) -> error != null ? error : null)
                               .thenAccept((value) -> {
                                   getLogger().fine("Execution of plan for job " + executionId + " completed.");
                                   doSendResponse(value);
                               }));
>>>>>>> 24850e64
    }
}<|MERGE_RESOLUTION|>--- conflicted
+++ resolved
@@ -43,15 +43,6 @@
     protected void doRun() throws Exception {
         JetService service = getService();
         getLogger().info("Start execution of plan for job " + executionId + " from caller " + getCallerAddress() + '.');
-<<<<<<< HEAD
-        executionFuture =
-                service.getExecutionContext(executionId)
-                       .execute(f -> f.handle((r, error) -> error != null ? error : null)
-                                      .thenAccept((value) -> {
-                                          getLogger().fine("Execution of plan for job " + executionId + " completed.");
-                                          doSendResponse(value);
-                                      }));
-=======
         executionFuture = service
                 .getExecutionContext(executionId)
                 .execute(f -> f.handle((r, error) -> error != null ? error : null)
@@ -59,6 +50,5 @@
                                    getLogger().fine("Execution of plan for job " + executionId + " completed.");
                                    doSendResponse(value);
                                }));
->>>>>>> 24850e64
     }
 }