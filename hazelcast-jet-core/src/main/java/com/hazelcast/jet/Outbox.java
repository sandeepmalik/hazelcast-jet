/*
 * Copyright (c) 2008-2017, Hazelcast, Inc. All Rights Reserved.
 *
 * Licensed under the Apache License, Version 2.0 (the "License");
 * you may not use this file except in compliance with the License.
 * You may obtain a copy of the License at
 *
 * http://www.apache.org/licenses/LICENSE-2.0
 *
 * Unless required by applicable law or agreed to in writing, software
 * distributed under the License is distributed on an "AS IS" BASIS,
 * WITHOUT WARRANTIES OR CONDITIONS OF ANY KIND, either express or implied.
 * See the License for the specific language governing permissions and
 * limitations under the License.
 */

package com.hazelcast.jet;

import javax.annotation.CheckReturnValue;
import javax.annotation.Nonnull;

/**
 * Data sink for a {@link Processor}. The outbox consists of individual
 * output buckets, one per outbound edge of the vertex represented by
 * the associated processor. The processor must deliver its output items,
 * separated by destination edge, into the outbox by calling
 * {@link #offer(int, Object)} or {@link #offer(Object)}.
 * <p>
 * In the case of a processor declared as <em>cooperative</em>, the
 * execution engine will not try to flush the outbox into downstream
<<<<<<< HEAD
 * queues until the processing method returns. Therefore the processor is
 * advised to check {@link #hasReachedLimit()} or {@link #hasReachedLimit(int)}
 * regularly and refrain from outputting more data when it returns true.
=======
 * queues until the processing method returns. Therefore the processor
 * must check the return value of {@code offer()} and refrain from
 * outputting more data when it returns {@code false}.
>>>>>>> 90634f45
 * <p>
 * A non-cooperative processor's outbox will have auto-flushing behavior
 * and each item will be immediatelly flushed to the edge, blocking as
 * needed until success.
 */
public interface Outbox {

    /**
     * Returns the number of buckets in this outbox.
     */
    int bucketCount();

    /**
     * Offers the supplied item to the output bucket with the supplied
     * ordinal. If {@code ordinal == -1}, offers the supplied item to
     * all buckets (behaves the same as {@link #offer(Object)}).
     * If any of the involved buckets is full, takes no action and
     * returns {@code false}.
     *
     * @return whether the outbox accepted the item
     */
    @CheckReturnValue
    boolean offer(int ordinal, @Nonnull Object item);

    /**
     * First ensures that all the buckets identified in the supplied
     * array of ordinals have room for another item, then adds the
     * supplied item to them. If any of the buckets is full, takes no
     * action and returns {@code false}.
     *
     * @return whether the outbox accepted the item
     */
    @CheckReturnValue
    boolean offer(int[] ordinals, @Nonnull Object item);

    /**
<<<<<<< HEAD
     * Returns {@code true} if any of this outbox's buckets has reached its
     * limit ({@link #hasReachedLimit(int)} would return true for it).
     */
    default boolean hasReachedLimit() {
        return hasReachedLimit(-1);
    }

    /**
     * Returns {@code true} if the bucket with the given ordinal has reached
     * its item count limit. When {@code true}, no more data should be added
     * to the bucket during the current invocation of the {@code Processor}
     * method that made the inquiry.
     * <p>
     * If {@code ordinal == -1}, behaves identically to {@link #hasReachedLimit()}.
     */
    boolean hasReachedLimit(int ordinal);
=======
     * First ensures that all buckets have room for another item, then
     * adds the supplied item to them. If any of the buckets is full,
     * takes no action and returns {@code false}.
     *
     * @return whether the outbox accepted the item
     */
    @CheckReturnValue
    default boolean offer(@Nonnull Object item) {
        return offer(-1, item);
    }
>>>>>>> 90634f45
}<|MERGE_RESOLUTION|>--- conflicted
+++ resolved
@@ -28,15 +28,9 @@
  * <p>
  * In the case of a processor declared as <em>cooperative</em>, the
  * execution engine will not try to flush the outbox into downstream
-<<<<<<< HEAD
- * queues until the processing method returns. Therefore the processor is
- * advised to check {@link #hasReachedLimit()} or {@link #hasReachedLimit(int)}
- * regularly and refrain from outputting more data when it returns true.
-=======
  * queues until the processing method returns. Therefore the processor
  * must check the return value of {@code offer()} and refrain from
  * outputting more data when it returns {@code false}.
->>>>>>> 90634f45
  * <p>
  * A non-cooperative processor's outbox will have auto-flushing behavior
  * and each item will be immediatelly flushed to the edge, blocking as
@@ -73,24 +67,6 @@
     boolean offer(int[] ordinals, @Nonnull Object item);
 
     /**
-<<<<<<< HEAD
-     * Returns {@code true} if any of this outbox's buckets has reached its
-     * limit ({@link #hasReachedLimit(int)} would return true for it).
-     */
-    default boolean hasReachedLimit() {
-        return hasReachedLimit(-1);
-    }
-
-    /**
-     * Returns {@code true} if the bucket with the given ordinal has reached
-     * its item count limit. When {@code true}, no more data should be added
-     * to the bucket during the current invocation of the {@code Processor}
-     * method that made the inquiry.
-     * <p>
-     * If {@code ordinal == -1}, behaves identically to {@link #hasReachedLimit()}.
-     */
-    boolean hasReachedLimit(int ordinal);
-=======
      * First ensures that all buckets have room for another item, then
      * adds the supplied item to them. If any of the buckets is full,
      * takes no action and returns {@code false}.
@@ -101,5 +77,4 @@
     default boolean offer(@Nonnull Object item) {
         return offer(-1, item);
     }
->>>>>>> 90634f45
 }