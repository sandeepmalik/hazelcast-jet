--- conflicted
+++ resolved
@@ -45,13 +45,6 @@
 
     @Override
     public boolean complete() {
-<<<<<<< HEAD
-        if (result != null) {
-            tryEmit(finisher.apply(result));
-        }
-        return true;
-=======
         return result == null || tryEmit(finisher.apply(result));
->>>>>>> 90634f45
     }
 }