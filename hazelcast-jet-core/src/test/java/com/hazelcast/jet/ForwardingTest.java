/*
 * Copyright (c) 2008-2017, Hazelcast, Inc. All Rights Reserved.
 *
 * Licensed under the Apache License, Version 2.0 (the "License");
 * you may not use this file except in compliance with the License.
 * You may obtain a copy of the License at
 *
 * http://www.apache.org/licenses/LICENSE-2.0
 *
 * Unless required by applicable law or agreed to in writing, software
 * distributed under the License is distributed on an "AS IS" BASIS,
 * WITHOUT WARRANTIES OR CONDITIONS OF ANY KIND, either express or implied.
 * See the License for the specific language governing permissions and
 * limitations under the License.
 */

package com.hazelcast.jet;

import com.hazelcast.test.HazelcastParallelClassRunner;
import com.hazelcast.test.annotation.QuickTest;
import org.junit.After;
import org.junit.Before;
import org.junit.Test;
import org.junit.experimental.categories.Category;
import org.junit.runner.RunWith;

import javax.annotation.Nonnull;
import java.util.ArrayList;
import java.util.Arrays;
import java.util.Collection;
import java.util.Collections;
import java.util.HashSet;
import java.util.List;
import java.util.Set;
import java.util.stream.Collectors;
import java.util.stream.IntStream;
import java.util.stream.Stream;

import static com.hazelcast.jet.Edge.between;
import static com.hazelcast.jet.DistributedFunctions.wholeItem;
import static com.hazelcast.jet.TestUtil.executeAndPeel;
import static java.util.stream.Collectors.toList;
import static org.junit.Assert.assertEquals;
import static org.junit.Assert.assertTrue;

@Category(QuickTest.class)
@RunWith(HazelcastParallelClassRunner.class)
public class ForwardingTest extends JetTestSupport {

    private static final List<Integer> NUMBERS_LOW = IntStream.range(0, 4096).boxed().collect(toList());
    private static final List<Integer> NUMBERS_HIGH = IntStream.range(4096, 8192).boxed().collect(toList());

    private JetInstance instance;
    private JetTestInstanceFactory factory;
    private ListConsumerSup consumerSup;

    @Before
    public void setupEngine() {
        factory = new JetTestInstanceFactory();
        instance = factory.newMember();
        consumerSup = new ListConsumerSup();
    }

    @After
    public void shutdown() {
        factory.shutdownAll();
    }

    @Test
    public void when_variableUnicast() throws Throwable {
        DAG dag = new DAG();
<<<<<<< HEAD
        Vertex producer = producer(NUMBERS_LOW, NUMBERS_HIGH);
        Vertex consumer = consumer(consumerSup, 2);
=======
        Vertex producer = new Vertex("producer", () -> new ListSource(NUMBERS)).localParallelism(1);

        int parallelism = 4;
        ProcSupplier supplier = new ProcSupplier();
        Vertex consumer = new Vertex("consumer", supplier).localParallelism(parallelism);
>>>>>>> 90634f45

        dag.vertex(producer)
           .vertex(consumer)
           .edge(between(producer, consumer));

        execute(dag);

        List<Object> combined = new ArrayList<>();
        for (int i = 0; i < 2; i++) {
            combined.addAll(consumerSup.getListAt(i));
        }

        assertEquals(NUMBERS_LOW.size() + NUMBERS_HIGH.size(), combined.size());

        assertEquals(setOf(NUMBERS_LOW, NUMBERS_HIGH), setOf(combined));

        System.out.println(consumerSup.getListAt(0));
        System.out.println(consumerSup.getListAt(1));
    }

    @Test
    public void when_broadcast() throws Throwable {
        DAG dag = new DAG();
<<<<<<< HEAD
        Vertex producer = producer(NUMBERS_LOW, NUMBERS_HIGH);
        Vertex consumer = consumer(consumerSup, 4);
=======
        Vertex producer = new Vertex("producer", () -> new ListSource(NUMBERS)).localParallelism(1);

        int parallelism = 4;
        ProcSupplier supplier = new ProcSupplier();
        Vertex consumer = new Vertex("consumer", supplier).localParallelism(parallelism);
>>>>>>> 90634f45

        dag.vertex(producer)
           .vertex(consumer)
           .edge(between(producer, consumer).broadcast());

        execute(dag);

        Set<Integer> expected = setOf(NUMBERS_LOW, NUMBERS_HIGH);
        for (int i = 0; i < 4; i++) {
            assertEquals(expected, setOf(consumerSup.getListAt(i)));
        }
    }

    @Test
    public void when_partitioned() throws Throwable {
        DAG dag = new DAG();
<<<<<<< HEAD
        Vertex producer = producer(NUMBERS_LOW, NUMBERS_LOW, NUMBERS_HIGH, NUMBERS_HIGH);
        Vertex consumer = consumer(consumerSup, 2);

        dag.vertex(producer)
           .vertex(consumer)
           .edge(between(producer, consumer)
                   .partitioned(wholeItem()));

        execute(dag);

        assertDisjoint(consumerSup.getListAt(0), consumerSup.getListAt(1));
    }

    @Test
    public void when_oneToMany_downstreamEqualsUpstream() throws Throwable {
        DAG dag = new DAG();
        Vertex producer = producer(NUMBERS_LOW, NUMBERS_HIGH);
        Vertex consumer = consumer(consumerSup, 2);

        dag.vertex(producer)
           .vertex(consumer)
           .edge(between(producer, consumer)
                   .oneToMany());

        execute(dag);

        assertEquals(NUMBERS_LOW, consumerSup.getListAt(0));
        assertEquals(NUMBERS_HIGH, consumerSup.getListAt(1));
    }
=======
        Vertex producer = new Vertex("producer", () -> new ListSource(NUMBERS)).localParallelism(1);
>>>>>>> 90634f45

    @Test
    public void when_oneToMany_downstreamGreaterThanUpstream() throws Throwable {
        DAG dag = new DAG();
        Vertex producer = producer(NUMBERS_LOW, NUMBERS_HIGH);
        Vertex consumer = consumer(consumerSup, 4);

        dag.vertex(producer)
           .vertex(consumer)
           .edge(between(producer, consumer)
                   .oneToMany());

        execute(dag);

        List<Object> list0 = consumerSup.getListAt(0);
        List<Object> list1 = consumerSup.getListAt(1);
        List<Object> list2 = consumerSup.getListAt(2);
        List<Object> list3 = consumerSup.getListAt(3);

        assertEquals(setOf(NUMBERS_LOW), setOf(list0, list2));
        assertEquals(setOf(NUMBERS_HIGH), setOf(list1, list3));
    }

    private void execute(DAG dag) throws Throwable {
        executeAndPeel(instance.newJob(dag));
    }

    private static Vertex consumer(ListConsumerSup consumerSup, int count) {
        return new Vertex("consumer", consumerSup).localParallelism(count);
    }

    private static void assertDisjoint(Collection<Object> items, Collection<Object> items2) {
        assertTrue("sets were not disjoint", Collections.disjoint(items, items2));
    }

    private static Vertex producer(List<?>... lists) {
        return new Vertex("producer", new ListProducerSup(4, lists))
                .localParallelism(lists.length);
    }

    private static <T> Set<T> setOf(Collection<T>... collections) {
        HashSet<T> set = new HashSet<>();
        for (Collection<T> collection : collections) {
            set.addAll(collection);
        }
        return set;
    }

    private static class ListProducerSup implements ProcessorSupplier {

        private final List<?>[] lists;
        private final int batchSize;

        ListProducerSup(int batchSize, List<?>... lists) {
            this.batchSize = batchSize;
            this.lists = lists;
        }

        @Override
        public void init(@Nonnull Context context) {
            if (context.localParallelism() != lists.length) {
                throw new IllegalArgumentException("Supplied list count does not equal local parallelism");
            }
        }

        @Nonnull @Override
        public Collection<? extends Processor> get(int count) {
            return Arrays.stream(lists).map(l -> new ListProducer(l, batchSize)).collect(
                    Collectors.toList());
        }
    }

    private static class ListConsumerSup implements ProcessorSupplier {

        private List<Processor> processors;

        @Override
        public void init(@Nonnull Context context) {
            processors = Stream.generate(ListSink::new).limit(context.localParallelism()).collect(toList());
        }

        @Override @Nonnull
        public List<Processor> get(int count) {
            assertEquals(processors.size(), count);
            return processors;
        }

        List<Object> getListAt(int i) {
            return ((ListSink) processors.get(i)).getList();
        }
    }
}<|MERGE_RESOLUTION|>--- conflicted
+++ resolved
@@ -69,16 +69,8 @@
     @Test
     public void when_variableUnicast() throws Throwable {
         DAG dag = new DAG();
-<<<<<<< HEAD
         Vertex producer = producer(NUMBERS_LOW, NUMBERS_HIGH);
         Vertex consumer = consumer(consumerSup, 2);
-=======
-        Vertex producer = new Vertex("producer", () -> new ListSource(NUMBERS)).localParallelism(1);
-
-        int parallelism = 4;
-        ProcSupplier supplier = new ProcSupplier();
-        Vertex consumer = new Vertex("consumer", supplier).localParallelism(parallelism);
->>>>>>> 90634f45
 
         dag.vertex(producer)
            .vertex(consumer)
@@ -102,16 +94,8 @@
     @Test
     public void when_broadcast() throws Throwable {
         DAG dag = new DAG();
-<<<<<<< HEAD
         Vertex producer = producer(NUMBERS_LOW, NUMBERS_HIGH);
         Vertex consumer = consumer(consumerSup, 4);
-=======
-        Vertex producer = new Vertex("producer", () -> new ListSource(NUMBERS)).localParallelism(1);
-
-        int parallelism = 4;
-        ProcSupplier supplier = new ProcSupplier();
-        Vertex consumer = new Vertex("consumer", supplier).localParallelism(parallelism);
->>>>>>> 90634f45
 
         dag.vertex(producer)
            .vertex(consumer)
@@ -128,7 +112,6 @@
     @Test
     public void when_partitioned() throws Throwable {
         DAG dag = new DAG();
-<<<<<<< HEAD
         Vertex producer = producer(NUMBERS_LOW, NUMBERS_LOW, NUMBERS_HIGH, NUMBERS_HIGH);
         Vertex consumer = consumer(consumerSup, 2);
 
@@ -158,9 +141,6 @@
         assertEquals(NUMBERS_LOW, consumerSup.getListAt(0));
         assertEquals(NUMBERS_HIGH, consumerSup.getListAt(1));
     }
-=======
-        Vertex producer = new Vertex("producer", () -> new ListSource(NUMBERS)).localParallelism(1);
->>>>>>> 90634f45
 
     @Test
     public void when_oneToMany_downstreamGreaterThanUpstream() throws Throwable {
@@ -201,6 +181,7 @@
                 .localParallelism(lists.length);
     }
 
+    @SafeVarargs
     private static <T> Set<T> setOf(Collection<T>... collections) {
         HashSet<T> set = new HashSet<>();
         for (Collection<T> collection : collections) {
@@ -228,7 +209,7 @@
 
         @Nonnull @Override
         public Collection<? extends Processor> get(int count) {
-            return Arrays.stream(lists).map(l -> new ListProducer(l, batchSize)).collect(
+            return Arrays.stream(lists).map(ListSource::new).collect(
                     Collectors.toList());
         }
     }
