--- conflicted
+++ resolved
@@ -202,21 +202,8 @@
         }
 
         @Override
-<<<<<<< HEAD
-        public boolean hasReachedLimit(int ordinal) {
-            if (ordinal != -1) {
-                throw new UnsupportedOperationException();
-            }
-            for (int ord : ordinals) {
-                if (outbox.hasReachedLimit(ord)) {
-                    return true;
-                }
-            }
-            return false;
-=======
         public boolean offer(int[] ordinals, @Nonnull Object item) {
             throw new UnsupportedOperationException();
->>>>>>> 90634f45
         }
     }
 }