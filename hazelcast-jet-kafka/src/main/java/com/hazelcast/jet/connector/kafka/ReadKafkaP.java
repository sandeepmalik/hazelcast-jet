/*
 * Copyright (c) 2008-2017, Hazelcast, Inc. All Rights Reserved.
 *
 * Licensed under the Apache License, Version 2.0 (the "License");
 * you may not use this file except in compliance with the License.
 * You may obtain a copy of the License at
 *
 * http://www.apache.org/licenses/LICENSE-2.0
 *
 * Unless required by applicable law or agreed to in writing, software
 * distributed under the License is distributed on an "AS IS" BASIS,
 * WITHOUT WARRANTIES OR CONDITIONS OF ANY KIND, either express or implied.
 * See the License for the specific language governing permissions and
 * limitations under the License.
 */

package com.hazelcast.jet.connector.kafka;

import com.hazelcast.jet.AbstractProcessor;
import com.hazelcast.jet.Distributed.Function;
import com.hazelcast.jet.Processor;
import com.hazelcast.jet.ProcessorMetaSupplier;
import com.hazelcast.jet.ProcessorSupplier;
import com.hazelcast.jet.Traverser;
import com.hazelcast.jet.impl.util.Util;
import com.hazelcast.nio.Address;
import com.hazelcast.util.Preconditions;
import org.apache.kafka.clients.consumer.KafkaConsumer;

import javax.annotation.Nonnull;
import java.io.Closeable;
import java.util.Arrays;
import java.util.List;
import java.util.Map.Entry;
import java.util.Properties;

import static com.hazelcast.jet.Traversers.traverseIterable;
import static com.hazelcast.jet.Util.entry;
import static java.util.stream.Collectors.toList;
import static java.util.stream.IntStream.range;


/**
 * Kafka reader for Jet, emits records read from Kafka as {@code Map.Entry}.
 *
 * @param <K> type of the message key
 * @param <V> type of the message value
 */
public final class ReadKafkaP<K, V> extends AbstractProcessor implements Closeable {

    private static final int POLL_TIMEOUT_MS = 100;
    private final Properties properties;
    private final String[] topicIds;
    private KafkaConsumer<K, V> consumer;
    private Traverser<Entry<K, V>> traverser;

    private ReadKafkaP(String[] topicIds, Properties properties) {
        this.topicIds = topicIds;
        this.properties = properties;

    }

    /**
     * Returns a meta-supplier of processors that consume one or more Kafka topics and emit
     * items from it as {@code Map.Entry} instances.
     * <p>
     * A {@code KafkaConsumer} is created per {@code Processor} instance using the
     * supplied properties. All processors must be in the same consumer group
     * supplied by the {@code group.id} property.
     * The supplied properties will be passed on to the {@code KafkaConsumer} instance.
     * These processors are only terminated in case of an error or if the underlying job is cancelled.
     *
     * @param topics     the list of topics
     * @param properties consumer properties which should contain consumer group name,
     *                   broker address and key/value deserializers
     */
    public static ProcessorMetaSupplier readKafka(Properties properties, String... topics) {
        Preconditions.checkPositive(topics.length, "At least one topic must be supplied");
        Preconditions.checkTrue(properties.containsKey("group.id"), "Properties should contain `group.id`");
        properties.put("enable.auto.commit", false);

        return new MetaSupplier<>(topics, properties);
    }

    @Override
    protected void init(@Nonnull Context context) throws Exception {
        consumer = new KafkaConsumer<>(properties);
        consumer.subscribe(Arrays.asList(topicIds));
        traverser = () -> null;
    }

    @Override
    public boolean isCooperative() {
        return false;
    }

    @Override
    public boolean complete() {
<<<<<<< HEAD
        ConsumerRecords<K, V> records = consumer.poll(POLL_TIMEOUT_MS);
        if (records.isEmpty()) {
            return false;
        }
        for (TopicPartition topicPartition : records.partitions()) {
            List<ConsumerRecord<K, V>> partitionRecords = records.records(topicPartition);
            long latestOffset = -1;
            for (ConsumerRecord<K, V> record : partitionRecords) {
                K key = record.key();
                V value = record.value();
                emit(new AbstractMap.SimpleImmutableEntry<>(key, value));
                latestOffset = record.offset();
                if (getOutbox().hasReachedLimit()) {
                    commitPartition(topicPartition, latestOffset);
                    return false;
                }
            }
            commitPartition(topicPartition, latestOffset);
=======
        if (emitCooperatively(traverser)) {
            consumer.commitSync();
            traverser = traverseIterable(consumer.poll(POLL_TIMEOUT_MS)).map(r -> entry(r.key(), r.value()));
>>>>>>> 19367441
        }
        return false;
    }

    @Override
    public void close() {
        consumer.close();
    }

    private static final class MetaSupplier<K, V> implements ProcessorMetaSupplier {

        static final long serialVersionUID = 1L;
        private final String[] topicIds;
        private Properties properties;

        private MetaSupplier(String[] topicIds, Properties properties) {
            this.topicIds = topicIds;
            this.properties = properties;
<<<<<<< HEAD
            this.properties.put("enable.auto.commit", false);
=======
>>>>>>> 19367441
        }

        @Override @Nonnull
        public Function<Address, ProcessorSupplier> get(@Nonnull List<Address> addresses) {
            return address -> new Supplier<>(topicIds, properties);
        }
    }

    private static class Supplier<K, V> implements ProcessorSupplier {

        static final long serialVersionUID = 1L;

        private final String[] topicIds;
        private final Properties properties;
        private transient List<Processor> processors;

        Supplier(String[] topicIds, Properties properties) {
            this.properties = properties;
            this.topicIds = topicIds;
        }

        @Override @Nonnull
        public List<Processor> get(int count) {
            return processors = range(0, count)
                    .mapToObj(i -> new ReadKafkaP<>(topicIds, properties))
                    .collect(toList());
        }

        @Override
        public void complete(Throwable error) {
            processors.stream()
                      .filter(p -> p instanceof ReadKafkaP)
                      .map(p -> (ReadKafkaP) p)
                      .forEach(p -> Util.uncheckRun(p::close));
        }
    }
}<|MERGE_RESOLUTION|>--- conflicted
+++ resolved
@@ -96,30 +96,9 @@
 
     @Override
     public boolean complete() {
-<<<<<<< HEAD
-        ConsumerRecords<K, V> records = consumer.poll(POLL_TIMEOUT_MS);
-        if (records.isEmpty()) {
-            return false;
-        }
-        for (TopicPartition topicPartition : records.partitions()) {
-            List<ConsumerRecord<K, V>> partitionRecords = records.records(topicPartition);
-            long latestOffset = -1;
-            for (ConsumerRecord<K, V> record : partitionRecords) {
-                K key = record.key();
-                V value = record.value();
-                emit(new AbstractMap.SimpleImmutableEntry<>(key, value));
-                latestOffset = record.offset();
-                if (getOutbox().hasReachedLimit()) {
-                    commitPartition(topicPartition, latestOffset);
-                    return false;
-                }
-            }
-            commitPartition(topicPartition, latestOffset);
-=======
         if (emitCooperatively(traverser)) {
             consumer.commitSync();
             traverser = traverseIterable(consumer.poll(POLL_TIMEOUT_MS)).map(r -> entry(r.key(), r.value()));
->>>>>>> 19367441
         }
         return false;
     }
@@ -138,10 +117,6 @@
         private MetaSupplier(String[] topicIds, Properties properties) {
             this.topicIds = topicIds;
             this.properties = properties;
-<<<<<<< HEAD
-            this.properties.put("enable.auto.commit", false);
-=======
->>>>>>> 19367441
         }
 
         @Override @Nonnull
