/*
 * Copyright (c) 2008-2017, Hazelcast, Inc. All Rights Reserved.
 *
 * Licensed under the Apache License, Version 2.0 (the "License");
 * you may not use this file except in compliance with the License.
 * You may obtain a copy of the License at
 *
 * http://www.apache.org/licenses/LICENSE-2.0
 *
 * Unless required by applicable law or agreed to in writing, software
 * distributed under the License is distributed on an "AS IS" BASIS,
 * WITHOUT WARRANTIES OR CONDITIONS OF ANY KIND, either express or implied.
 * See the License for the specific language governing permissions and
 * limitations under the License.
 */

package com.hazelcast.jet.server;

import com.hazelcast.core.HazelcastInstance;
import com.hazelcast.jet.Jet;
import com.hazelcast.jet.JetInstance;

import java.io.File;
import java.io.PrintWriter;

import static com.hazelcast.nio.IOUtil.closeResource;

/**
<<<<<<< HEAD
 * Main class that starts a Hazelcast Jet instance.
=======
 * Starts a Hazelcast Jet server instance.
>>>>>>> 24850e64
 */
public final class StartServer {

    private StartServer() {
    }

    /**
<<<<<<< HEAD
     * Creates a server instance of Hazelcast. If the system property
     * {@code print.port} is set, the server writes the port number of the
     * Hazelcast instance to the file named by the property.
=======
     * Creates a server instance of Hazelcast Jet. If the system property
     * {@code print.port} is set, the server writes the port number of the
     * Hazelcast instance to a file named by the property.
>>>>>>> 24850e64
     */
    public static void main(String[] args) throws FileNotFoundException, UnsupportedEncodingException {
        JetInstance jet = Jet.newJetInstance();
        printMemberPort(jet.getHazelcastInstance());
    }

    private static void printMemberPort(HazelcastInstance hz) throws Exception {
        String printPort = System.getProperty("print.port");
        if (printPort != null) {
            PrintWriter printWriter = null;
            try {
                printWriter = new PrintWriter("ports" + File.separator + printPort, "UTF-8");
                printWriter.println(hz.getCluster().getLocalMember().getAddress().getPort());
            } finally {
                closeResource(printWriter);
            }
        }
    }
}<|MERGE_RESOLUTION|>--- conflicted
+++ resolved
@@ -26,11 +26,7 @@
 import static com.hazelcast.nio.IOUtil.closeResource;
 
 /**
-<<<<<<< HEAD
  * Main class that starts a Hazelcast Jet instance.
-=======
- * Starts a Hazelcast Jet server instance.
->>>>>>> 24850e64
  */
 public final class StartServer {
 
@@ -38,17 +34,11 @@
     }
 
     /**
-<<<<<<< HEAD
-     * Creates a server instance of Hazelcast. If the system property
-     * {@code print.port} is set, the server writes the port number of the
-     * Hazelcast instance to the file named by the property.
-=======
      * Creates a server instance of Hazelcast Jet. If the system property
      * {@code print.port} is set, the server writes the port number of the
      * Hazelcast instance to a file named by the property.
->>>>>>> 24850e64
      */
-    public static void main(String[] args) throws FileNotFoundException, UnsupportedEncodingException {
+    public static void main(String[] args) throws Exception {
         JetInstance jet = Jet.newJetInstance();
         printMemberPort(jet.getHazelcastInstance());
     }
